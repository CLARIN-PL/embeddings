--- conflicted
+++ resolved
@@ -102,7 +102,6 @@
     _OptimizedFlairClassificationPipelineDefaultsBase,
     _OptimizedFlairClassificationPipelineBase[TextClassificationConfigSpace],
 ):
-<<<<<<< HEAD
     @cache
     def _get_dataset_path(self) -> T_path:
         if self.ignore_preprocessing_pipeline:
@@ -122,29 +121,17 @@
         else:
             return FlairTextClassificationPreprocessingPipeline(
                 dataset_name=self.dataset_name_or_path,
-=======
-    def __post_init__(self) -> None:
-        self.dataset_path = Path(self.tmp_dataset_dir.name).joinpath("ds.pkl")
-        # Type: ignore is temporal solution due to issue #152 https://github.com/CLARIN-PL/embeddings/issues/152
-        super().__init__(
-            preprocessing_pipeline=FlairTextClassificationPreprocessingPipeline(
-                dataset_name=self.dataset_name,
->>>>>>> 806c1470
                 input_column_name=self.input_column_name,
                 target_column_name=self.target_column_name,
                 persist_path=self._get_dataset_path(),
                 sample_missing_splits=(self.sample_dev_split_fraction, None),
                 ignore_test_subset=True,
                 load_dataset_kwargs=self.load_dataset_kwargs,
-<<<<<<< HEAD
             )
 
     def __post_init__(self) -> None:
         super().__init__(
             preprocessing_pipeline=self._get_preprocessing_pipeline(),
-=======
-            ),  # type: ignore
->>>>>>> 806c1470
             evaluation_pipeline=FlairTextClassificationEvaluationPipeline,
             pruner=self.pruner_cls(n_warmup_steps=self.n_warmup_steps),
             sampler=self.sampler_cls(seed=self.seed),
@@ -165,7 +152,7 @@
         metadata: FlairClassificationPipelineMetadata = {
             "embedding_name": embedding_name,
             "document_embedding_cls": document_embedding_cls,
-            "dataset_name_or_path": self.dataset_name_or_path,
+            "dataset_name": self.dataset_name,
             "load_dataset_kwargs": self.load_dataset_kwargs,
             "input_column_name": self.input_column_name,
             "target_column_name": self.target_column_name,
@@ -224,7 +211,6 @@
     _OptimizedFlairClassificationPipelineDefaultsBase,
     _OptimizedFlairPairClassificationPipelineBase[TextClassificationConfigSpace],
 ):
-<<<<<<< HEAD
     @cache
     def _get_dataset_path(self) -> T_path:
         if self.ignore_preprocessing_pipeline:
@@ -244,29 +230,17 @@
         else:
             return FlairTextPairClassificationPreprocessingPipeline(
                 dataset_name=self.dataset_name_or_path,
-=======
-    def __post_init__(self) -> None:
-        self.dataset_path = Path(self.tmp_dataset_dir.name).joinpath("ds.pkl")
-        # Type: ignore is temporal solution due to issue #152 https://github.com/CLARIN-PL/embeddings/issues/152
-        super().__init__(
-            preprocessing_pipeline=FlairTextPairClassificationPreprocessingPipeline(
-                dataset_name=self.dataset_name,
->>>>>>> 806c1470
                 input_column_names=self.input_columns_names_pair,
                 target_column_name=self.target_column_name,
                 persist_path=self._get_dataset_path(),
                 sample_missing_splits=(self.sample_dev_split_fraction, None),
                 ignore_test_subset=True,
                 load_dataset_kwargs=self.load_dataset_kwargs,
-<<<<<<< HEAD
             )
 
     def __post_init__(self) -> None:
         super().__init__(
             preprocessing_pipeline=self._get_preprocessing_pipeline(),
-=======
-            ),  # type: ignore
->>>>>>> 806c1470
             evaluation_pipeline=FlairTextPairClassificationEvaluationPipeline,
             pruner=self.pruner_cls(n_warmup_steps=self.n_warmup_steps),
             sampler=self.sampler_cls(seed=self.seed),
@@ -289,7 +263,7 @@
         metadata: FlairPairClassificationPipelineMetadata = {
             "embedding_name": embedding_name,
             "document_embedding_cls": document_embedding_cls,
-            "dataset_name_or_path": self.dataset_name_or_path,
+            "dataset_name": self.dataset_name,
             "load_dataset_kwargs": self.load_dataset_kwargs,
             "input_columns_names_pair": self.input_columns_names_pair,
             "target_column_name": self.target_column_name,
@@ -352,7 +326,6 @@
         init=False, default_factory=TemporaryDirectory
     )
 
-<<<<<<< HEAD
     @cache
     def _get_dataset_path(self) -> T_path:
         path: T_path
@@ -372,23 +345,12 @@
         else:
             return FlairSequenceLabelingPreprocessingPipeline(
                 dataset_name=self.dataset_name_or_path,
-=======
-    def __post_init__(self) -> None:
-        self.metric_name = SequenceLabelingEvaluator.get_metric_name(
-            evaluation_mode=self.evaluation_mode, tagging_scheme=self.tagging_scheme
-        )
-        # Type: ignore is temporal solution due to issue #152 https://github.com/CLARIN-PL/embeddings/issues/152
-        super().__init__(
-            preprocessing_pipeline=FlairSequenceLabelingPreprocessingPipeline(
-                dataset_name=self.dataset_name,
->>>>>>> 806c1470
                 input_column_name=self.input_column_name,
                 target_column_name=self.target_column_name,
                 persist_path=self._get_dataset_path(),
                 sample_missing_splits=(self.sample_dev_split_fraction, None),
                 ignore_test_subset=True,
                 load_dataset_kwargs=self.load_dataset_kwargs,
-<<<<<<< HEAD
             )
 
     def __post_init__(self) -> None:
@@ -397,9 +359,6 @@
         )
         super().__init__(
             preprocessing_pipeline=self._get_preprocessing_pipeline(),
-=======
-            ),  # type: ignore
->>>>>>> 806c1470
             config_space=self.config_space,
             evaluation_pipeline=FlairSequenceLabelingEvaluationPipeline,
             metric_name=self.metric_name,
@@ -434,7 +393,7 @@
         metadata: FlairSequenceLabelingPipelineMetadata = {
             "embedding_name": embedding_name,
             "hidden_size": hidden_size,
-            "dataset_name_or_path": self.dataset_name_or_path,
+            "dataset_name": self.dataset_name,
             "load_dataset_kwargs": self.load_dataset_kwargs,
             "input_column_name": self.input_column_name,
             "target_column_name": self.target_column_name,
