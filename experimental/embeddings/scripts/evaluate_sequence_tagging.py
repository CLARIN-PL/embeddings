--- conflicted
+++ resolved
@@ -10,46 +10,8 @@
 from experimental.embeddings.tasks import sequence_tagging as st
 from flair.embeddings import TransformerWordEmbeddings
 
-<<<<<<< HEAD
+
 app = typer.Typer()
-=======
-
-def get_args() -> argparse.Namespace:
-    parser = argparse.ArgumentParser()
-
-    parser.add_argument(
-        "-d", "--device", help="Device for Flair e.g. cpu", type=str, required=True, default=None
-    )
-    parser.add_argument(
-        "-e",
-        "--embedding",
-        help="Hugging Face embedding model name",
-        type=str,
-        required=True,
-    )
-    parser.add_argument(
-        "-ds",
-        "--dataset",
-        help="Dataset name",
-        type=str,
-        required=True,
-    )
-    parser.add_argument(
-        "--dataset_url",
-        help="Dataset download url",
-        type=str,
-        required=False,
-    )
-    parser.add_argument(
-        "-r",
-        "--root",
-        help="Root directory for output files",
-        type=str,
-        required=False,
-        default=RESULTS_PATH.joinpath("tagging"),
-    )
-    return parser.parse_args()
->>>>>>> 2af1a2fa
 
 
 def setup(device: str) -> None:
